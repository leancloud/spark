package spark

import java.io.{ObjectOutputStream, IOException, EOFException, ObjectInputStream}
import java.net.URL
import java.util.{Date, Random}
import java.util.{HashMap => JHashMap}
import java.util.concurrent.atomic.AtomicLong

import scala.collection.Map
import scala.collection.JavaConversions.mapAsScalaMap
import scala.collection.mutable.ArrayBuffer
import scala.collection.mutable.HashMap

import org.apache.hadoop.fs.Path
import org.apache.hadoop.io.BytesWritable
import org.apache.hadoop.io.NullWritable
import org.apache.hadoop.io.Text
import org.apache.hadoop.io.Writable
import org.apache.hadoop.mapred.FileOutputCommitter
import org.apache.hadoop.mapred.HadoopWriter
import org.apache.hadoop.mapred.JobConf
import org.apache.hadoop.mapred.OutputCommitter
import org.apache.hadoop.mapred.OutputFormat
import org.apache.hadoop.mapred.SequenceFileOutputFormat
import org.apache.hadoop.mapred.TextOutputFormat

import it.unimi.dsi.fastutil.objects.{Object2LongOpenHashMap => OLMap}

import spark.partial.BoundedDouble
import spark.partial.CountEvaluator
import spark.partial.GroupedCountEvaluator
import spark.partial.PartialResult
import spark.rdd.BlockRDD
import spark.rdd.CartesianRDD
import spark.rdd.FilteredRDD
import spark.rdd.FlatMappedRDD
import spark.rdd.GlommedRDD
import spark.rdd.MappedRDD
import spark.rdd.MapPartitionsRDD
import spark.rdd.MapPartitionsWithSplitRDD
import spark.rdd.PipedRDD
import spark.rdd.SampledRDD
import spark.rdd.UnionRDD
import spark.rdd.ZippedRDD
import spark.storage.StorageLevel

import SparkContext._

/**
 * A Resilient Distributed Dataset (RDD), the basic abstraction in Spark. Represents an immutable,
 * partitioned collection of elements that can be operated on in parallel. This class contains the
 * basic operations available on all RDDs, such as `map`, `filter`, and `persist`. In addition,
 * [[spark.PairRDDFunctions]] contains operations available only on RDDs of key-value pairs, such
 * as `groupByKey` and `join`; [[spark.DoubleRDDFunctions]] contains operations available only on
 * RDDs of Doubles; and [[spark.SequenceFileRDDFunctions]] contains operations available on RDDs
 * that can be saved as SequenceFiles. These operations are automatically available on any RDD of
 * the right type (e.g. RDD[(Int, Int)] through implicit conversions when you
 * `import spark.SparkContext._`.
 *
 * Internally, each RDD is characterized by five main properties:
 *
 *  - A list of splits (partitions)
 *  - A function for computing each split
 *  - A list of dependencies on other RDDs
 *  - Optionally, a Partitioner for key-value RDDs (e.g. to say that the RDD is hash-partitioned)
 *  - Optionally, a list of preferred locations to compute each split on (e.g. block locations for
 *    an HDFS file)
 *
 * All of the scheduling and execution in Spark is done based on these methods, allowing each RDD
 * to implement its own way of computing itself. Indeed, users can implement custom RDDs (e.g. for
 * reading data from a new storage system) by overriding these functions. Please refer to the
 * [[http://www.cs.berkeley.edu/~matei/papers/2012/nsdi_spark.pdf Spark paper]] for more details
 * on RDD internals.
 */
abstract class RDD[T: ClassManifest](
    @transient var sc: SparkContext,
    var dependencies_ : List[Dependency[_]]
  ) extends Serializable with Logging {


  def this(@transient oneParent: RDD[_]) =
    this(oneParent.context , List(new OneToOneDependency(oneParent)))

  // =======================================================================
  // Methods that should be implemented by subclasses of RDD
  // =======================================================================

  /** Function for computing a given partition. */
  def compute(split: Split, context: TaskContext): Iterator[T]

  /** Set of partitions in this RDD. */
  protected def getSplits(): Array[Split]

<<<<<<< HEAD
  /** Record user function generating this RDD. */
  private[spark] val origin = Utils.getSparkCallSite

  /** Optionally overridden by subclasses to specify how they are partitioned. */
  val partitioner: Option[Partitioner] = None

  /** Optionally overridden by subclasses to specify placement preferences. */
  def preferredLocations(split: Split): Seq[String] = {
    if (isCheckpointed) {
      checkpointRDD.preferredLocations(split)
    } else {
      Nil
    }
  }

  /** The [[spark.SparkContext]] that this RDD was created on. */
  def context = sc

  private[spark] def elementClassManifest: ClassManifest[T] = classManifest[T]

  /** A unique ID for this RDD (within its SparkContext). */
  val id = sc.newRddId()

  // Variables relating to persistence
  private var storageLevel: StorageLevel = StorageLevel.NONE

  /** Returns the first parent RDD */
  protected[spark] def firstParent[U: ClassManifest] = dependencies.head.rdd.asInstanceOf[RDD[U]]

  /** Returns the `i` th parent RDD */
  protected[spark] def parent[U: ClassManifest](i: Int) = dependencies(i).rdd.asInstanceOf[RDD[U]]

  //////////////////////////////////////////////////////////////////////////////
  // Checkpointing related variables
  //////////////////////////////////////////////////////////////////////////////

  // override to set this to false to avoid checkpointing an RDD
  protected val isCheckpointable = true

  // set to true when an RDD is marked for checkpointing
  protected var shouldCheckpoint = false

  // set to true when checkpointing is in progress
  protected var isCheckpointInProgress = false

  // set to true after checkpointing is completed
  protected[spark] var isCheckpointed = false

  // set to the checkpoint file after checkpointing is completed
  protected[spark] var checkpointFile: String = null

  // set to the HadoopRDD of the checkpoint file
  protected var checkpointRDD: RDD[T] = null

  // set to the splits of the Hadoop RDD
  protected var checkpointRDDSplits: Seq[Split] = null

  //////////////////////////////////////////////////////////////////////////////
  // Methods available on all RDDs
  //////////////////////////////////////////////////////////////////////////////
=======
  /** How this RDD depends on any parent RDDs. */
  protected def getDependencies(): List[Dependency[_]] = dependencies_

  /** Optionally overridden by subclasses to specify placement preferences. */
  protected def getPreferredLocations(split: Split): Seq[String] = Nil

  /** Optionally overridden by subclasses to specify how they are partitioned. */
  val partitioner: Option[Partitioner] = None



  // =======================================================================
  // Methods and fields available on all RDDs
  // =======================================================================

  /** A unique ID for this RDD (within its SparkContext). */
  val id = sc.newRddId()
>>>>>>> 8512dd32

  /**
   * Set this RDD's storage level to persist its values across operations after the first time
   * it is computed. Can only be called once on each RDD.
   */
  def persist(newLevel: StorageLevel): RDD[T] = {
    // TODO: Handle changes of StorageLevel
    if (storageLevel != StorageLevel.NONE && newLevel != storageLevel) {
      throw new UnsupportedOperationException(
        "Cannot change storage level of an RDD after it was already assigned a level")
    }
    storageLevel = newLevel
    this
  }

  /** Persist this RDD with the default storage level (`MEMORY_ONLY`). */
  def persist(): RDD[T] = persist(StorageLevel.MEMORY_ONLY)

  /** Persist this RDD with the default storage level (`MEMORY_ONLY`). */
  def cache(): RDD[T] = persist()

  /** Get the RDD's current storage level, or StorageLevel.NONE if none is set. */
  def getStorageLevel = storageLevel

  /**
   * Get the preferred location of a split, taking into account whether the
   * RDD is checkpointed or not.
   */
  final def preferredLocations(split: Split): Seq[String] = {
    if (isCheckpointed) {
      checkpointData.get.getPreferredLocations(split)
    } else {
      getPreferredLocations(split)
    }
  }

  /**
<<<<<<< HEAD
   * Performs the checkpointing of this RDD by saving this . It is called by the DAGScheduler after
   * a job using this RDD has completed (therefore the RDD has been materialized and potentially
   * stored in memory). In case this RDD is not marked for checkpointing, doCheckpoint() is called
   * recursively on the parent RDDs.
   */
  private[spark] def doCheckpoint() {
    val startCheckpoint = synchronized {
      if (isCheckpointable && shouldCheckpoint && !isCheckpointInProgress) {
        isCheckpointInProgress = true
        true
      } else {
        false
      }
    }

    if (startCheckpoint) {
      val rdd = this
      rdd.checkpointFile = new Path(context.checkpointDir, "rdd-" + id).toString
      rdd.saveAsObjectFile(checkpointFile)
      rdd.synchronized {
        rdd.checkpointRDD = context.objectFile[T](checkpointFile, rdd.splits.size)
        rdd.checkpointRDDSplits = rdd.checkpointRDD.splits
        rdd.changeDependencies(rdd.checkpointRDD)
        rdd.shouldCheckpoint = false
        rdd.isCheckpointInProgress = false
        rdd.isCheckpointed = true
        logInfo("Done checkpointing RDD " + rdd.id + ", " + rdd + ", created RDD " +
          rdd.checkpointRDD.id + ", " + rdd.checkpointRDD)
      }
=======
   * Get the array of splits of this RDD, taking into account whether the
   * RDD is checkpointed or not.
   */
  final def splits: Array[Split] = {
    if (isCheckpointed) {
      checkpointData.get.getSplits
>>>>>>> 8512dd32
    } else {
      getSplits
    }
  }

  /**
<<<<<<< HEAD
   * Changes the dependencies of this RDD from its original parents to the new
   * [[spark.rdd.HadoopRDD]] (`newRDD`) created from the checkpoint file. This method must ensure
   * that all references to the original parent RDDs must be removed to enable the parent RDDs to
   * be garbage collected. Subclasses of RDD may override this method for implementing their own
   * changing logic. See [[spark.rdd.UnionRDD]] and [[spark.rdd.ShuffledRDD]] to get a better idea.
=======
   * Get the array of splits of this RDD, taking into account whether the
   * RDD is checkpointed or not.
>>>>>>> 8512dd32
   */
  final def dependencies: List[Dependency[_]] = {
    if (isCheckpointed) {
      dependencies_
    } else {
      getDependencies
    }
  }

  /**
   * Internal method to this RDD; will read from cache if applicable, or otherwise compute it.
   * This should ''not'' be called by users directly, but is available for implementors of custom
   * subclasses of RDD.
   */
  final def iterator(split: Split, context: TaskContext): Iterator[T] = {
    if (isCheckpointed) {
      // ASSUMPTION: Checkpoint Hadoop RDD will have same number of splits as original
<<<<<<< HEAD
      checkpointRDD.iterator(checkpointRDDSplits(split.index), context)
=======
      checkpointData.get.iterator(split)
>>>>>>> 8512dd32
    } else if (storageLevel != StorageLevel.NONE) {
      SparkEnv.get.cacheTracker.getOrCompute[T](this, split, context, storageLevel)
    } else {
      compute(split, context)
    }
  }

  // Transformations (return a new RDD)

  /**
   * Return a new RDD by applying a function to all elements of this RDD.
   */
  def map[U: ClassManifest](f: T => U): RDD[U] = new MappedRDD(this, sc.clean(f))

  /**
   *  Return a new RDD by first applying a function to all elements of this
   *  RDD, and then flattening the results.
   */
  def flatMap[U: ClassManifest](f: T => TraversableOnce[U]): RDD[U] =
    new FlatMappedRDD(this, sc.clean(f))

  /**
   * Return a new RDD containing only the elements that satisfy a predicate.
   */
  def filter(f: T => Boolean): RDD[T] = new FilteredRDD(this, sc.clean(f))

  /**
   * Return a new RDD containing the distinct elements in this RDD.
   */
  def distinct(numSplits: Int = splits.size): RDD[T] =
    map(x => (x, null)).reduceByKey((x, y) => x, numSplits).map(_._1)

  /**
   * Return a sampled subset of this RDD.
   */
  def sample(withReplacement: Boolean, fraction: Double, seed: Int): RDD[T] =
    new SampledRDD(this, withReplacement, fraction, seed)

  def takeSample(withReplacement: Boolean, num: Int, seed: Int): Array[T] = {
    var fraction = 0.0
    var total = 0
    var multiplier = 3.0
    var initialCount = count()
    var maxSelected = 0

    if (initialCount > Integer.MAX_VALUE - 1) {
      maxSelected = Integer.MAX_VALUE - 1
    } else {
      maxSelected = initialCount.toInt
    }

    if (num > initialCount) {
      total = maxSelected
      fraction = math.min(multiplier * (maxSelected + 1) / initialCount, 1.0)
    } else if (num < 0) {
      throw(new IllegalArgumentException("Negative number of elements requested"))
    } else {
      fraction = math.min(multiplier * (num + 1) / initialCount, 1.0)
      total = num
    }

    val rand = new Random(seed)
    var samples = this.sample(withReplacement, fraction, rand.nextInt).collect()

    while (samples.length < total) {
      samples = this.sample(withReplacement, fraction, rand.nextInt).collect()
    }

    Utils.randomizeInPlace(samples, rand).take(total)
  }

  /**
   * Return the union of this RDD and another one. Any identical elements will appear multiple
   * times (use `.distinct()` to eliminate them).
   */
  def union(other: RDD[T]): RDD[T] = new UnionRDD(sc, Array(this, other))

  /**
   * Return the union of this RDD and another one. Any identical elements will appear multiple
   * times (use `.distinct()` to eliminate them).
   */
  def ++(other: RDD[T]): RDD[T] = this.union(other)

  /**
   * Return an RDD created by coalescing all elements within each partition into an array.
   */
  def glom(): RDD[Array[T]] = new GlommedRDD(this)

  /**
   * Return the Cartesian product of this RDD and another one, that is, the RDD of all pairs of
   * elements (a, b) where a is in `this` and b is in `other`.
   */
  def cartesian[U: ClassManifest](other: RDD[U]): RDD[(T, U)] = new CartesianRDD(sc, this, other)

  /**
   * Return an RDD of grouped elements. Each group consists of a key and a sequence of elements
   * mapping to that key.
   */
  def groupBy[K: ClassManifest](f: T => K, numSplits: Int): RDD[(K, Seq[T])] = {
    val cleanF = sc.clean(f)
    this.map(t => (cleanF(t), t)).groupByKey(numSplits)
  }

  /**
   * Return an RDD of grouped items.
   */
  def groupBy[K: ClassManifest](f: T => K): RDD[(K, Seq[T])] = groupBy[K](f, sc.defaultParallelism)

  /**
   * Return an RDD created by piping elements to a forked external process.
   */
  def pipe(command: String): RDD[String] = new PipedRDD(this, command)

  /**
   * Return an RDD created by piping elements to a forked external process.
   */
  def pipe(command: Seq[String]): RDD[String] = new PipedRDD(this, command)

  /**
   * Return an RDD created by piping elements to a forked external process.
   */
  def pipe(command: Seq[String], env: Map[String, String]): RDD[String] =
    new PipedRDD(this, command, env)

  /**
   * Return a new RDD by applying a function to each partition of this RDD.
   */
  def mapPartitions[U: ClassManifest](f: Iterator[T] => Iterator[U],
    preservesPartitioning: Boolean = false): RDD[U] =
    new MapPartitionsRDD(this, sc.clean(f), preservesPartitioning)

   /**
   * Return a new RDD by applying a function to each partition of this RDD, while tracking the index
   * of the original partition.
   */
  def mapPartitionsWithSplit[U: ClassManifest](
    f: (Int, Iterator[T]) => Iterator[U],
    preservesPartitioning: Boolean = false): RDD[U] =
    new MapPartitionsWithSplitRDD(this, sc.clean(f), preservesPartitioning)

  /**
   * Zips this RDD with another one, returning key-value pairs with the first element in each RDD,
   * second element in each RDD, etc. Assumes that the two RDDs have the *same number of
   * partitions* and the *same number of elements in each partition* (e.g. one was made through
   * a map on the other).
   */
  def zip[U: ClassManifest](other: RDD[U]): RDD[(T, U)] = new ZippedRDD(sc, this, other)

  // Actions (launch a job to return a value to the user program)

  /**
   * Applies a function f to all elements of this RDD.
   */
  def foreach(f: T => Unit) {
    val cleanF = sc.clean(f)
    sc.runJob(this, (iter: Iterator[T]) => iter.foreach(cleanF))
  }

  /**
   * Return an array that contains all of the elements in this RDD.
   */
  def collect(): Array[T] = {
    val results = sc.runJob(this, (iter: Iterator[T]) => iter.toArray)
    Array.concat(results: _*)
  }

  /**
   * Return an array that contains all of the elements in this RDD.
   */
  def toArray(): Array[T] = collect()

  /**
   * Reduces the elements of this RDD using the specified associative binary operator.
   */
  def reduce(f: (T, T) => T): T = {
    val cleanF = sc.clean(f)
    val reducePartition: Iterator[T] => Option[T] = iter => {
      if (iter.hasNext) {
        Some(iter.reduceLeft(cleanF))
      }else {
        None
      }
    }
    val options = sc.runJob(this, reducePartition)
    val results = new ArrayBuffer[T]
    for (opt <- options; elem <- opt) {
      results += elem
    }
    if (results.size == 0) {
      throw new UnsupportedOperationException("empty collection")
    } else {
      return results.reduceLeft(cleanF)
    }
  }

  /**
   * Aggregate the elements of each partition, and then the results for all the partitions, using a
   * given associative function and a neutral "zero value". The function op(t1, t2) is allowed to
   * modify t1 and return it as its result value to avoid object allocation; however, it should not
   * modify t2.
   */
  def fold(zeroValue: T)(op: (T, T) => T): T = {
    val cleanOp = sc.clean(op)
    val results = sc.runJob(this, (iter: Iterator[T]) => iter.fold(zeroValue)(cleanOp))
    return results.fold(zeroValue)(cleanOp)
  }

  /**
   * Aggregate the elements of each partition, and then the results for all the partitions, using
   * given combine functions and a neutral "zero value". This function can return a different result
   * type, U, than the type of this RDD, T. Thus, we need one operation for merging a T into an U
   * and one operation for merging two U's, as in scala.TraversableOnce. Both of these functions are
   * allowed to modify and return their first argument instead of creating a new U to avoid memory
   * allocation.
   */
  def aggregate[U: ClassManifest](zeroValue: U)(seqOp: (U, T) => U, combOp: (U, U) => U): U = {
    val cleanSeqOp = sc.clean(seqOp)
    val cleanCombOp = sc.clean(combOp)
    val results = sc.runJob(this,
        (iter: Iterator[T]) => iter.aggregate(zeroValue)(cleanSeqOp, cleanCombOp))
    return results.fold(zeroValue)(cleanCombOp)
  }

  /**
   * Return the number of elements in the RDD.
   */
  def count(): Long = {
    sc.runJob(this, (iter: Iterator[T]) => {
      var result = 0L
      while (iter.hasNext) {
        result += 1L
        iter.next
      }
      result
    }).sum
  }

  /**
   * (Experimental) Approximate version of count() that returns a potentially incomplete result
   * within a timeout, even if not all tasks have finished.
   */
  def countApprox(timeout: Long, confidence: Double = 0.95): PartialResult[BoundedDouble] = {
    val countElements: (TaskContext, Iterator[T]) => Long = { (ctx, iter) =>
      var result = 0L
      while (iter.hasNext) {
        result += 1L
        iter.next
      }
      result
    }
    val evaluator = new CountEvaluator(splits.size, confidence)
    sc.runApproximateJob(this, countElements, evaluator, timeout)
  }

  /**
   * Return the count of each unique value in this RDD as a map of (value, count) pairs. The final
   * combine step happens locally on the master, equivalent to running a single reduce task.
   */
  def countByValue(): Map[T, Long] = {
    // TODO: This should perhaps be distributed by default.
    def countPartition(iter: Iterator[T]): Iterator[OLMap[T]] = {
      val map = new OLMap[T]
      while (iter.hasNext) {
        val v = iter.next()
        map.put(v, map.getLong(v) + 1L)
      }
      Iterator(map)
    }
    def mergeMaps(m1: OLMap[T], m2: OLMap[T]): OLMap[T] = {
      val iter = m2.object2LongEntrySet.fastIterator()
      while (iter.hasNext) {
        val entry = iter.next()
        m1.put(entry.getKey, m1.getLong(entry.getKey) + entry.getLongValue)
      }
      return m1
    }
    val myResult = mapPartitions(countPartition).reduce(mergeMaps)
    myResult.asInstanceOf[java.util.Map[T, Long]]   // Will be wrapped as a Scala mutable Map
  }

  /**
   * (Experimental) Approximate version of countByValue().
   */
  def countByValueApprox(
      timeout: Long,
      confidence: Double = 0.95
      ): PartialResult[Map[T, BoundedDouble]] = {
    val countPartition: (TaskContext, Iterator[T]) => OLMap[T] = { (ctx, iter) =>
      val map = new OLMap[T]
      while (iter.hasNext) {
        val v = iter.next()
        map.put(v, map.getLong(v) + 1L)
      }
      map
    }
    val evaluator = new GroupedCountEvaluator[T](splits.size, confidence)
    sc.runApproximateJob(this, countPartition, evaluator, timeout)
  }

  /**
   * Take the first num elements of the RDD. This currently scans the partitions *one by one*, so
   * it will be slow if a lot of partitions are required. In that case, use collect() to get the
   * whole RDD instead.
   */
  def take(num: Int): Array[T] = {
    if (num == 0) {
      return new Array[T](0)
    }
    val buf = new ArrayBuffer[T]
    var p = 0
    while (buf.size < num && p < splits.size) {
      val left = num - buf.size
      val res = sc.runJob(this, (it: Iterator[T]) => it.take(left).toArray, Array(p), true)
      buf ++= res(0)
      if (buf.size == num)
        return buf.toArray
      p += 1
    }
    return buf.toArray
  }

  /**
   * Return the first element in this RDD.
   */
  def first(): T = take(1) match {
    case Array(t) => t
    case _ => throw new UnsupportedOperationException("empty collection")
  }

  /**
   * Save this RDD as a text file, using string representations of elements.
   */
  def saveAsTextFile(path: String) {
    this.map(x => (NullWritable.get(), new Text(x.toString)))
      .saveAsHadoopFile[TextOutputFormat[NullWritable, Text]](path)
  }

  /**
   * Save this RDD as a SequenceFile of serialized objects.
   */
  def saveAsObjectFile(path: String) {
    this.mapPartitions(iter => iter.grouped(10).map(_.toArray))
      .map(x => (NullWritable.get(), new BytesWritable(Utils.serialize(x))))
      .saveAsSequenceFile(path)
  }

  /** A private method for tests, to look at the contents of each partition */
  private[spark] def collectPartitions(): Array[Array[T]] = {
    sc.runJob(this, (iter: Iterator[T]) => iter.toArray)
  }

  /**
   * Mark this RDD for checkpointing. The RDD will be saved to a file inside `checkpointDir`
   * (set using setCheckpointDir()) and all references to its parent RDDs will be removed.
   * This is used to truncate very long lineages. In the current implementation, Spark will save
   * this RDD to a file (using saveAsObjectFile()) after the first job using this RDD is done.
   * Hence, it is strongly recommended to use checkpoint() on RDDs when
   * (i) checkpoint() is called before the any job has been executed on this RDD.
   * (ii) This RDD has been made to persist in memory. Otherwise saving it on a file will
   * require recomputation.
   */
  def checkpoint() {
    if (checkpointData.isEmpty) {
      checkpointData = Some(new RDDCheckpointData(this))
      checkpointData.get.markForCheckpoint()
    }
  }

  /**
   * Return whether this RDD has been checkpointed or not
   */
  def isCheckpointed(): Boolean = {
    if (checkpointData.isDefined) checkpointData.get.isCheckpointed() else false
  }

  /**
   * Gets the name of the file to which this RDD was checkpointed
   */
  def getCheckpointFile(): Option[String] = {
    if (checkpointData.isDefined) checkpointData.get.getCheckpointFile() else None
  }

  // =======================================================================
  // Other internal methods and fields
  // =======================================================================

  private var storageLevel: StorageLevel = StorageLevel.NONE

  /** Record user function generating this RDD. */
  private[spark] val origin = Utils.getSparkCallSite

  private[spark] def elementClassManifest: ClassManifest[T] = classManifest[T]

  private[spark] var checkpointData: Option[RDDCheckpointData[T]] = None

  /** Returns the first parent RDD */
  protected[spark] def firstParent[U: ClassManifest] = {
    dependencies.head.rdd.asInstanceOf[RDD[U]]
  }

  /** The [[spark.SparkContext]] that this RDD was created on. */
  def context = sc

  /**
   * Performs the checkpointing of this RDD by saving this . It is called by the DAGScheduler
   * after a job using this RDD has completed (therefore the RDD has been materialized and
   * potentially stored in memory). doCheckpoint() is called recursively on the parent RDDs.
   */
  protected[spark] def doCheckpoint() {
    if (checkpointData.isDefined) checkpointData.get.doCheckpoint()
    dependencies.foreach(_.rdd.doCheckpoint())
  }

  /**
   * Changes the dependencies of this RDD from its original parents to the new RDD
   * (`newRDD`) created from the checkpoint file.
   */
  protected[spark] def changeDependencies(newRDD: RDD[_]) {
    clearDependencies()
    dependencies_ = List(new OneToOneDependency(newRDD))
  }

  /**
   * Clears the dependencies of this RDD. This method must ensure that all references
   * to the original parent RDDs must be removed to enable the parent RDDs to be garbage
   * collected. Subclasses of RDD may override this method for implementing their own changing
   * logic. See [[spark.rdd.UnionRDD]] and [[spark.rdd.ShuffledRDD]] to get a better idea.
   */
  protected[spark] def clearDependencies() { }
}<|MERGE_RESOLUTION|>--- conflicted
+++ resolved
@@ -91,68 +91,6 @@
   /** Set of partitions in this RDD. */
   protected def getSplits(): Array[Split]
 
-<<<<<<< HEAD
-  /** Record user function generating this RDD. */
-  private[spark] val origin = Utils.getSparkCallSite
-
-  /** Optionally overridden by subclasses to specify how they are partitioned. */
-  val partitioner: Option[Partitioner] = None
-
-  /** Optionally overridden by subclasses to specify placement preferences. */
-  def preferredLocations(split: Split): Seq[String] = {
-    if (isCheckpointed) {
-      checkpointRDD.preferredLocations(split)
-    } else {
-      Nil
-    }
-  }
-
-  /** The [[spark.SparkContext]] that this RDD was created on. */
-  def context = sc
-
-  private[spark] def elementClassManifest: ClassManifest[T] = classManifest[T]
-
-  /** A unique ID for this RDD (within its SparkContext). */
-  val id = sc.newRddId()
-
-  // Variables relating to persistence
-  private var storageLevel: StorageLevel = StorageLevel.NONE
-
-  /** Returns the first parent RDD */
-  protected[spark] def firstParent[U: ClassManifest] = dependencies.head.rdd.asInstanceOf[RDD[U]]
-
-  /** Returns the `i` th parent RDD */
-  protected[spark] def parent[U: ClassManifest](i: Int) = dependencies(i).rdd.asInstanceOf[RDD[U]]
-
-  //////////////////////////////////////////////////////////////////////////////
-  // Checkpointing related variables
-  //////////////////////////////////////////////////////////////////////////////
-
-  // override to set this to false to avoid checkpointing an RDD
-  protected val isCheckpointable = true
-
-  // set to true when an RDD is marked for checkpointing
-  protected var shouldCheckpoint = false
-
-  // set to true when checkpointing is in progress
-  protected var isCheckpointInProgress = false
-
-  // set to true after checkpointing is completed
-  protected[spark] var isCheckpointed = false
-
-  // set to the checkpoint file after checkpointing is completed
-  protected[spark] var checkpointFile: String = null
-
-  // set to the HadoopRDD of the checkpoint file
-  protected var checkpointRDD: RDD[T] = null
-
-  // set to the splits of the Hadoop RDD
-  protected var checkpointRDDSplits: Seq[Split] = null
-
-  //////////////////////////////////////////////////////////////////////////////
-  // Methods available on all RDDs
-  //////////////////////////////////////////////////////////////////////////////
-=======
   /** How this RDD depends on any parent RDDs. */
   protected def getDependencies(): List[Dependency[_]] = dependencies_
 
@@ -170,7 +108,6 @@
 
   /** A unique ID for this RDD (within its SparkContext). */
   val id = sc.newRddId()
->>>>>>> 8512dd32
 
   /**
    * Set this RDD's storage level to persist its values across operations after the first time
@@ -208,60 +145,20 @@
   }
 
   /**
-<<<<<<< HEAD
-   * Performs the checkpointing of this RDD by saving this . It is called by the DAGScheduler after
-   * a job using this RDD has completed (therefore the RDD has been materialized and potentially
-   * stored in memory). In case this RDD is not marked for checkpointing, doCheckpoint() is called
-   * recursively on the parent RDDs.
-   */
-  private[spark] def doCheckpoint() {
-    val startCheckpoint = synchronized {
-      if (isCheckpointable && shouldCheckpoint && !isCheckpointInProgress) {
-        isCheckpointInProgress = true
-        true
-      } else {
-        false
-      }
-    }
-
-    if (startCheckpoint) {
-      val rdd = this
-      rdd.checkpointFile = new Path(context.checkpointDir, "rdd-" + id).toString
-      rdd.saveAsObjectFile(checkpointFile)
-      rdd.synchronized {
-        rdd.checkpointRDD = context.objectFile[T](checkpointFile, rdd.splits.size)
-        rdd.checkpointRDDSplits = rdd.checkpointRDD.splits
-        rdd.changeDependencies(rdd.checkpointRDD)
-        rdd.shouldCheckpoint = false
-        rdd.isCheckpointInProgress = false
-        rdd.isCheckpointed = true
-        logInfo("Done checkpointing RDD " + rdd.id + ", " + rdd + ", created RDD " +
-          rdd.checkpointRDD.id + ", " + rdd.checkpointRDD)
-      }
-=======
    * Get the array of splits of this RDD, taking into account whether the
    * RDD is checkpointed or not.
    */
   final def splits: Array[Split] = {
     if (isCheckpointed) {
       checkpointData.get.getSplits
->>>>>>> 8512dd32
     } else {
       getSplits
     }
   }
 
   /**
-<<<<<<< HEAD
-   * Changes the dependencies of this RDD from its original parents to the new
-   * [[spark.rdd.HadoopRDD]] (`newRDD`) created from the checkpoint file. This method must ensure
-   * that all references to the original parent RDDs must be removed to enable the parent RDDs to
-   * be garbage collected. Subclasses of RDD may override this method for implementing their own
-   * changing logic. See [[spark.rdd.UnionRDD]] and [[spark.rdd.ShuffledRDD]] to get a better idea.
-=======
-   * Get the array of splits of this RDD, taking into account whether the
+   * Get the list of dependencies of this RDD, taking into account whether the
    * RDD is checkpointed or not.
->>>>>>> 8512dd32
    */
   final def dependencies: List[Dependency[_]] = {
     if (isCheckpointed) {
@@ -278,12 +175,7 @@
    */
   final def iterator(split: Split, context: TaskContext): Iterator[T] = {
     if (isCheckpointed) {
-      // ASSUMPTION: Checkpoint Hadoop RDD will have same number of splits as original
-<<<<<<< HEAD
-      checkpointRDD.iterator(checkpointRDDSplits(split.index), context)
-=======
-      checkpointData.get.iterator(split)
->>>>>>> 8512dd32
+      checkpointData.get.iterator(split, context)
     } else if (storageLevel != StorageLevel.NONE) {
       SparkEnv.get.cacheTracker.getOrCompute[T](this, split, context, storageLevel)
     } else {
@@ -708,9 +600,11 @@
 
   /**
    * Clears the dependencies of this RDD. This method must ensure that all references
-   * to the original parent RDDs must be removed to enable the parent RDDs to be garbage
-   * collected. Subclasses of RDD may override this method for implementing their own changing
+   * to the original parent RDDs is removed to enable the parent RDDs to be garbage
+   * collected. Subclasses of RDD may override this method for implementing their own cleaning
    * logic. See [[spark.rdd.UnionRDD]] and [[spark.rdd.ShuffledRDD]] to get a better idea.
    */
-  protected[spark] def clearDependencies() { }
+  protected[spark] def clearDependencies() {
+    dependencies_ = null
+  }
 }